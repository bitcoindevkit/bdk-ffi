#!/usr/bin/env python

import os

from setuptools import setup
from setuptools_rust import Binding, RustExtension

LONG_DESCRIPTION = """# bdkpython
The Python language bindings for the [bitcoindevkit](https://github.com/bitcoindevkit).

## Install the package
```shell
pip install bdkpython
```

## Simple example
```python
import bdkpython as bdk


descriptor = "wpkh(tprv8ZgxMBicQKsPcx5nBGsR63Pe8KnRUqmbJNENAfGftF3yuXoMMoVJJcYeUw5eVkm9WBPjWYt6HMWYJNesB5HaNVBaFc1M6dRjWSYnmewUMYy/84h/1h/0h/0/*)"
config = bdk.DatabaseConfig.MEMORY("")
client = bdk.BlockchainConfig.ELECTRUM(
             bdk.ElectrumConfig(
                 "ssl://electrum.blockstream.info:60002",
                 None,
                 5,
                 None,
                 100
             )   
         )

wallet = bdk.Wallet(
             descriptor=descriptor,
             change_descriptor=descriptor,
             network=bdk.Network.TESTNET,
             database_config=config,
             blockchain_config=client
         )

# print new receive address
address = wallet.get_new_address()
print(f"New BIP84 testnet address: {address}")


# print wallet balance
class LogProgress(bdk.BdkProgress):
    def update(self, progress, update):
        pass

wallet.sync(progress_update=LogProgress(), max_address_param=20)
balance = wallet.get_balance()
print(f"Wallet balance is: {balance}")
"""

rust_ext = RustExtension(
    "bdkpython.bdkffi",
    path="./bdk-ffi/Cargo.toml",
    binding=Binding.NoBinding,
)

setup(
<<<<<<< HEAD
    name='bdkpython',
    version='0.0.6.dev0',
=======
    name = 'bdkpython',
    version = '0.0.6.dev',
>>>>>>> 322b5b43
    description="The Python language bindings for the bitcoindevkit",
    long_description=LONG_DESCRIPTION,
    long_description_content_type='text/markdown',
    rust_extensions=[rust_ext],
    zip_safe=False,
    packages=['bdkpython'],
    package_dir={'bdkpython': './src/bdkpython'},
    url="https://github.com/bitcoindevkit/bdk-python",
    author="Alekos Filini <alekos.filini@gmail.com>, Steve Myers <steve@notmandatory.org>",
    license="MIT or Apache 2.0",
)<|MERGE_RESOLUTION|>--- conflicted
+++ resolved
@@ -60,13 +60,8 @@
 )
 
 setup(
-<<<<<<< HEAD
     name='bdkpython',
-    version='0.0.6.dev0',
-=======
-    name = 'bdkpython',
     version = '0.0.6.dev',
->>>>>>> 322b5b43
     description="The Python language bindings for the bitcoindevkit",
     long_description=LONG_DESCRIPTION,
     long_description_content_type='text/markdown',
